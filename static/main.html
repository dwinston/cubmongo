<!DOCTYPE html>
<html lang="en">
<head>
    <meta charset="UTF-8">
    <title>Time Series Visualization of FireWorks Databases</title>
</head>
<style>
@import url(//fonts.googleapis.com/css?family=Yanone+Kaffeesatz:400,700);
@import url(https://square.github.io/cubism/style.css);
@import url(/container)
</style>
<body>

<h2>
  <img src='https://materialsproject.org/static/images/Logo/Mp-logo-v5.ad467cf84f15.png'
       style="width:100px;vertical-align:middle;">
  Time Series Visualization of MongoDB Databases
</h2>
<<<<<<< HEAD
<div id="elastic"></div>
<div id="container">
    <div id="structure_1" style="width:233px;height:230px;border: dotted 1px black"></div>
    <div id="structure_2" style="width:233px;height:230px;border: dotted 1px black"></div>
    <div id="structure_3" style="width:233px;height:230px;border: dotted 1px black"></div>
    <div id="structure_4" style="width:233px;height:230px;border: dotted 1px black"></div>
</div>
<div id="structures_title" style="text-align:center;margin:50px">
    <h2>Recently completed calculations</h2>
</div>
=======
<div id="ht"></div>
<div id="website"></div>
<div id="builders"></div>
<div id="workflows"></div>

>>>>>>> 1324d39b
<script src="https://d3js.org/d3.v2.min.js"></script>
<script src="https://code.jquery.com/jquery-2.2.4.min.js"></script>
<script src="/cubism"></script>
<script src="http://square.github.io/cubism/highlight.min.js"></script>
<script src="/structureViewer"></script>
<script>
var formatDate = d3.time.format.iso;

function mongometric(name, db, collection, timefield, expression) {

  return context.metric(function(start, stop, step, callback) {
    d3.json("/mongometric"
      + "?db=" + db
      + "&collection=" + collection
      + "&filter=" + encodeURIComponent(expression || "{}")
      + "&timefield=" + timefield
      + "&start=" + formatDate(start)
      + "&stop=" + formatDate(stop)
      + "&step=" + step, function(data) {
      if (!data) return callback(new Error("unable to load data"));
      callback(null, data);
    });
  }, name);
};
</script>
<script>
  //var now = new Date();
  //var now_utc = new Date(
  //  now.getUTCFullYear(), now.getUTCMonth(), now.getUTCDate(),
  //  now.getUTCHours(), now.getUTCMinutes(), now.getUTCSeconds());
  var context = cubism.context()
  //.serverDelay(new Date(Date.UTC(2017,11,22,1,44)) - now_utc) // allow 7 days of collection lag
  //.serverDelay((8 * 24 + 20) * 60 * 60 * 1000)
  .clientDelay(3 * 1000)
  //.step(1 * 60 * 60 * 1000)
    .step(5 * 1000)
    //.advance(5 * 1000) // five seconds per step fetch
    .size(960);


  function metrics_ht() {
    // high-throughput metrics
    return [
      mongometric("API requests (capped)",
        "app", "cappedlog_api", "dt"),
      ]
  }

  var ht_metrics = metrics_ht();

  d3.select("#ht").call(function(div) {

    div.append("div")
      .attr("class", "axis")
      .call(context.axis().orient("top"));

    div.selectAll(".horizon")
      .data(ht_metrics)
      .enter().append("div")
      .attr("class", "horizon")
      .call(context.horizon().extent([0, 100]));

    div.append("div")
      .attr("class", "rule")
      .call(context.rule());
  });

  function metrics_website_logs() {
    return [
      mongometric("material detail views (capped)",
        "app", "cappedlog_detailview", "dt"),
      mongometric("materials explorer queries (capped)",
        "app", "cappedlog_appquery", "dt"),
    ]
  }

  var website_metrics = metrics_website_logs();

  d3.select("#website").call(function(div) {

    //div.append("div")
    //  .attr("class", "axis")
    //  .call(context.axis().orient("top"));

    div.selectAll(".horizon")
      .data(website_metrics)
      .enter().append("div")
      .attr("class", "horizon")
      .call(context.horizon().extent([0, 5]));

    //div.append("div")
    //  .attr("class", "rule")
    //  .call(context.rule());
  });

  function metrics_builders() {
    var collections = [
      "tasks",
      //"task_types",
      "materials_init",
      "diffraction",
      "thermo",
      "mat_snls",
      "materials",
      "electronic_structure"
    ]
    return collections.map(function(coll) {
      return mongometric(coll+" updated",
        "build", coll, "last_updated");
    });
  }

  var builders_metrics = metrics_builders()

  d3.select("#builders").call(function(div) {

    //div.append("div")
    //  .attr("class", "axis")
    //  .call(context.axis().orient("top"));

    div.selectAll(".horizon")
      .data(builders_metrics)
      .enter().append("div")
      .attr("class", "horizon")
      .call(context.horizon().extent([0, 5]));

    div.append("div")
      .attr("class", "rule")
      .call(context.rule());

  });


  function metrics_fireworks(name, db) {
    return [
<<<<<<< HEAD
      // mongometric(name+" fireworks created",
      //   db, "fireworks", "created_on"),
      // mongometric(name+" fireworks updated",
      //   db, "fireworks", "updated_on"),
      mongometric(name+" workflows created",
        db, "workflows", "created_on"),
=======
      //mongometric(name+" fireworks created",
      //  db, "fireworks", "created_on"),
      //mongometric(name+" fireworks updated",
      //  db, "fireworks", "updated_on"),
      //mongometric(name+" workflows created",
      //  db, "workflows", "created_on"),
>>>>>>> 1324d39b
      mongometric(name+" workflows updated",
        db, "workflows", "updated_on")
      //mongometric(name+" launches started",
      //  db, "launches", "time_start"),
      //mongometric(name+" launches ended",
      //  db, "launches", "time_end")
    ];
  }

  var workflows_metrics = metrics_fireworks("core", "core")
    .concat(metrics_fireworks("elastic", "elastic"))
    .concat(metrics_fireworks("SCAN", "SCAN"));

  d3.select("#workflows").call(function(div) {

    //div.append("div")
    //  .attr("class", "axis")
    //  .call(context.axis().orient("top"));

    div.selectAll(".horizon")
      .data(workflows_metrics)
      .enter().append("div")
      .attr("class", "horizon")
      .call(context.horizon().extent([0, 5]));

    div.append("div")
      .attr("class", "rule")
      .call(context.rule());

  });

<<<<<<< HEAD
// On mousemove, reposition the chart values to match the rule.
context.on("focus", function(i) {
  d3.selectAll(".value").style("right", i == null ? null : context.size() - i + "px");
});

function recent_structures(v, index, dom_element) {
    dom_element.innerHTML = "";
    d3.json("/recent_structures",
            function(data) {
                if (!data) {
                    return new Error("unable to get Data");
                }
                viewers[index] = new StructureViewer(data[index], dom_element);
                $(dom_element).append("<span id=\"title\">"+ data[index]['title'] + "</span>")
            });
}
var viewers = []
// hella lazy
recent_structures(viewers, 3, document.getElementById("structure_1"));
recent_structures(viewers, 2, document.getElementById("structure_2"));
recent_structures(viewers, 1, document.getElementById("structure_3"));
recent_structures(viewers, 0, document.getElementById("structure_4"));
setInterval(function() {
    recent_structures(viewers, 3, document.getElementById("structure_1"));
    recent_structures(viewers, 2, document.getElementById("structure_2"));
    recent_structures(viewers, 1, document.getElementById("structure_3"));
    recent_structures(viewers, 0, document.getElementById("structure_4"));
}, 60 * 1000);
=======
  // On mousemove, reposition the chart values to match the rule.
  context.on("focus", function(i) {
    d3.selectAll(".value").style("right", i == null ? null : context.size() - i + "px");
  });
>>>>>>> 1324d39b
</script>
</body>
</html><|MERGE_RESOLUTION|>--- conflicted
+++ resolved
@@ -16,8 +16,10 @@
        style="width:100px;vertical-align:middle;">
   Time Series Visualization of MongoDB Databases
 </h2>
-<<<<<<< HEAD
-<div id="elastic"></div>
+<div id="ht"></div>
+<div id="website"></div>
+<div id="builders"></div>
+<div id="workflows"></div>
 <div id="container">
     <div id="structure_1" style="width:233px;height:230px;border: dotted 1px black"></div>
     <div id="structure_2" style="width:233px;height:230px;border: dotted 1px black"></div>
@@ -27,13 +29,6 @@
 <div id="structures_title" style="text-align:center;margin:50px">
     <h2>Recently completed calculations</h2>
 </div>
-=======
-<div id="ht"></div>
-<div id="website"></div>
-<div id="builders"></div>
-<div id="workflows"></div>
-
->>>>>>> 1324d39b
 <script src="https://d3js.org/d3.v2.min.js"></script>
 <script src="https://code.jquery.com/jquery-2.2.4.min.js"></script>
 <script src="/cubism"></script>
@@ -169,21 +164,12 @@
 
   function metrics_fireworks(name, db) {
     return [
-<<<<<<< HEAD
-      // mongometric(name+" fireworks created",
-      //   db, "fireworks", "created_on"),
-      // mongometric(name+" fireworks updated",
-      //   db, "fireworks", "updated_on"),
-      mongometric(name+" workflows created",
-        db, "workflows", "created_on"),
-=======
       //mongometric(name+" fireworks created",
       //  db, "fireworks", "created_on"),
       //mongometric(name+" fireworks updated",
       //  db, "fireworks", "updated_on"),
       //mongometric(name+" workflows created",
       //  db, "workflows", "created_on"),
->>>>>>> 1324d39b
       mongometric(name+" workflows updated",
         db, "workflows", "updated_on")
       //mongometric(name+" launches started",
@@ -215,41 +201,34 @@
 
   });
 
-<<<<<<< HEAD
-// On mousemove, reposition the chart values to match the rule.
-context.on("focus", function(i) {
-  d3.selectAll(".value").style("right", i == null ? null : context.size() - i + "px");
-});
-
-function recent_structures(v, index, dom_element) {
-    dom_element.innerHTML = "";
-    d3.json("/recent_structures",
-            function(data) {
-                if (!data) {
-                    return new Error("unable to get Data");
-                }
-                viewers[index] = new StructureViewer(data[index], dom_element);
-                $(dom_element).append("<span id=\"title\">"+ data[index]['title'] + "</span>")
-            });
-}
-var viewers = []
-// hella lazy
-recent_structures(viewers, 3, document.getElementById("structure_1"));
-recent_structures(viewers, 2, document.getElementById("structure_2"));
-recent_structures(viewers, 1, document.getElementById("structure_3"));
-recent_structures(viewers, 0, document.getElementById("structure_4"));
-setInterval(function() {
-    recent_structures(viewers, 3, document.getElementById("structure_1"));
-    recent_structures(viewers, 2, document.getElementById("structure_2"));
-    recent_structures(viewers, 1, document.getElementById("structure_3"));
-    recent_structures(viewers, 0, document.getElementById("structure_4"));
-}, 60 * 1000);
-=======
   // On mousemove, reposition the chart values to match the rule.
   context.on("focus", function(i) {
     d3.selectAll(".value").style("right", i == null ? null : context.size() - i + "px");
   });
->>>>>>> 1324d39b
+
+  function recent_structures(v, index, dom_element) {
+      dom_element.innerHTML = "";
+      d3.json("/recent_structures",
+              function(data) {
+                  if (!data) {
+                      return new Error("unable to get Data");
+                  }
+                  viewers[index] = new StructureViewer(data[index], dom_element);
+                  $(dom_element).append("<span id=\"title\">"+ data[index]['title'] + "</span>")
+              });
+  }
+  var viewers = []
+  // hella lazy
+  recent_structures(viewers, 3, document.getElementById("structure_1"));
+  recent_structures(viewers, 2, document.getElementById("structure_2"));
+  recent_structures(viewers, 1, document.getElementById("structure_3"));
+  recent_structures(viewers, 0, document.getElementById("structure_4"));
+  setInterval(function() {
+      recent_structures(viewers, 3, document.getElementById("structure_1"));
+      recent_structures(viewers, 2, document.getElementById("structure_2"));
+      recent_structures(viewers, 1, document.getElementById("structure_3"));
+      recent_structures(viewers, 0, document.getElementById("structure_4"));
+  }, 60 * 1000);
 </script>
 </body>
 </html>